{-# LANGUAGE TemplateHaskell, CPP #-}
module AlexTools
  ( -- * Lexer Basics
    initialInput, Input(..)
  , Lexeme(..)
  , SourcePos(..), startPos, beforeStartPos
  , SourceRange(..)
  , prettySourcePos, prettySourceRange
  , HasRange(..)
  , (<->)
  , moveSourcePos

    -- * Writing Lexer Actions
  , Action

    -- ** Lexemes
  , lexeme
  , matchLength
  , matchRange
  , matchText

    -- ** Manipulating the lexer's state
  , getLexerState
  , setLexerState

    -- ** Access to the lexer's input
  , startInput
  , endInput

    -- * Interface with Alex
  , AlexInput
  , alexInputPrevChar
  , makeAlexGetByte
  , makeLexer
  , LexerConfig(..)
  , simpleLexer
  , Word8

  ) where

import           Control.DeepSeq
import           Data.Word(Word8)
import           Data.Text(Text)
import qualified Data.Text as Text
import           Control.Monad(liftM,ap,replicateM)
import           Language.Haskell.TH
#if !MIN_VERSION_base(4,8,0)
import           Control.Applicative
#endif

data Lexeme t = Lexeme
  { lexemeText  :: !Text
  , lexemeToken :: !t
  , lexemeRange :: !SourceRange
  } deriving (Show, Eq)

instance NFData t => NFData (Lexeme t) where
  rnf (Lexeme x y z) = rnf (x,y,z)

data SourcePos = SourcePos
  { sourceIndex   :: !Int
  , sourceLine    :: !Int
  , sourceColumn  :: !Int
  } deriving (Show, Eq)

<<<<<<< HEAD
prettySourcePos :: SourcePos -> String
prettySourcePos x = show (sourceLine x) ++ ":" ++ show (sourceColumn x)
=======
instance NFData SourcePos where
  rnf (SourcePos x y z) = rnf (x,y,z)
>>>>>>> f377cb10

-- | Update a 'SourcePos' for a particular matched character
moveSourcePos :: Char -> SourcePos -> SourcePos
moveSourcePos c p = SourcePos { sourceIndex  = sourceIndex p + 1
                              , sourceLine   = newLine
                              , sourceColumn = newColumn
                              }
  where
  line   = sourceLine p
  column = sourceColumn p

  (newLine,newColumn) = case c of
                          '\t' -> (line, ((column + 7) `div` 8) * 8 + 1)
                          '\n' -> (line + 1, 1)
                          _    -> (line, column + 1)


-- | A range in the source code.
data SourceRange = SourceRange
  { sourceFrom :: !SourcePos
  , sourceTo   :: !SourcePos
  } deriving (Show, Eq)

<<<<<<< HEAD
prettySourceRange :: SourceRange -> String
prettySourceRange x = prettySourcePos (sourceFrom x) ++ "--" ++
                      prettySourcePos (sourceTo x)
=======
instance NFData SourceRange where
  rnf (SourceRange x y) = rnf (x,y)
>>>>>>> f377cb10

class HasRange t where
  range :: t -> SourceRange

instance HasRange SourcePos where
  range p = SourceRange { sourceFrom = p, sourceTo = p }

instance HasRange SourceRange where
  range = id

instance HasRange (Lexeme t) where
  range = lexemeRange

instance (HasRange a, HasRange b) => HasRange (Either a b) where
  range (Left x)  = range x
  range (Right x) = range x

(<->) :: (HasRange a, HasRange b) => a -> b -> SourceRange
x <-> y = SourceRange { sourceFrom = sourceFrom (range x)
                      , sourceTo   = sourceTo   (range y)
                      }


--------------------------------------------------------------------------------

-- | An action to be taken when a regular expression matchers.
newtype Action s a = A { runA :: Input -> Input -> Int -> s -> (s, a) }

instance Functor (Action s) where
  fmap = liftM

instance Applicative (Action s) where
  pure a = A (\_ _ _ s -> (s,a))
  (<*>)  = ap

instance Monad (Action s) where
  return = pure
  A m >>= f = A (\i1 i2 l s -> let (s1,a)    = m i1 i2 l s
                                   A m1 =  f a
                               in m1 i1 i2 l s1)

-- | Acces the input just before the regular expression started matching.
startInput :: Action s Input
startInput = A (\i1 _ _ s -> (s,i1))

-- | Acces the input just after the regular expression that matched.
endInput :: Action s Input
endInput = A (\_ i2 _ s -> (s,i2))

-- | The number of characters in the matching input.
matchLength :: Action s Int
matchLength = A (\_ _ l s -> (s,l))

-- | Acces the curent state of the lexer.
getLexerState :: Action s s
getLexerState = A (\_ _ _ s -> (s,s))

-- | Change the state of the lexer.
setLexerState :: s -> Action s ()
setLexerState s = A (\_ _ _ _ -> (s,()))

-- | Get the range for the matching input.
matchRange :: Action s SourceRange
matchRange =
  do i1 <- startInput
     i2 <- endInput
     return (inputPos i1 <-> inputPrev i2)

-- | Get the text associated with the matched input.
matchText :: Action s Text
matchText =
  do i1 <- startInput
     n  <- matchLength
     return (Text.take n (inputText i1))

-- | Use the token and the current match to construct a lexeme.
lexeme :: t -> Action s [Lexeme t]
lexeme tok =
  do r   <- matchRange
     txt <- matchText
     return [ Lexeme { lexemeRange = r
                     , lexemeToken = tok
                     , lexemeText  = txt
                     } ]

-- | Information about the lexer's input.
data Input = Input
  { inputPos      :: {-# UNPACK #-} !SourcePos
    -- ^ Current input position.

  , inputText     :: {-# UNPACK #-} !Text
    -- ^ The text that needs to be lexed.

  , inputPrev     :: {-# UNPACK #-} !SourcePos
    -- ^ Location of the last consumed character.

  , inputPrevChar :: {-# UNPACK #-} !Char
    -- ^ The last consumed character.
  }

-- | Prepare the text for lexing.
initialInput :: Text -> Input
initialInput str = Input
  { inputPos      = startPos
  , inputPrev     = beforeStartPos
  , inputPrevChar = '\n'    -- end of the virtual previous line
  , inputText     = str
  }

startPos :: SourcePos
startPos = SourcePos { sourceIndex   = 0
                     , sourceLine    = 1
                     , sourceColumn  = 1
                     }

beforeStartPos :: SourcePos
beforeStartPos = SourcePos { sourceIndex   = -1
                           , sourceLine    = 0
                           , sourceColumn  = 0
                           }


--------------------------------------------------------------------------------
-- | Lexer configuration.
data LexerConfig s t = LexerConfig
  { lexerInitialState :: s
    -- ^ State that the lexer starts in

  , lexerStateMode :: s -> Int
    -- ^ Determine the current lexer mode from the lexer's state.

  , lexerEOF       :: s -> [Lexeme t]
    -- ^ Emit some lexemes at the end of the input.
  }

-- | A lexer that uses no lexer-modes, and does not emit anything at the
-- end of the file.
simpleLexer :: LexerConfig () t
simpleLexer = LexerConfig
  { lexerInitialState = ()
  , lexerStateMode = \_ -> 0
  , lexerEOF       = \_ -> []
  }


-- | Generate a function to use an Alex lexer.
-- The expression is of type @LexerConfig s t -> Input -> [Lexeme t]@
makeLexer :: ExpQ
makeLexer =
  do let local = do n <- newName "x"
                    return (varP n, varE n)

     ([xP,yP,zP], [xE,yE,zE]) <- unzip <$> replicateM 3 local

     let -- Defined by Alex
         alexEOF        = conP (mkName "AlexEOF")   [ ]
         alexError      = conP (mkName "AlexError") [ wildP ]
         alexSkip       = conP (mkName "AlexSkip")  [ xP, wildP ]
         alexToken      = conP (mkName "AlexToken") [ xP, yP, zP ]
         alexScanUser   = varE (mkName "alexScanUser")

     let p ~> e = match p (normalB e) []
         body go mode inp cfg =
           caseE [| $alexScanUser $mode $inp (lexerStateMode $cfg $mode) |]
             [ alexEOF   ~> [| lexerEOF $cfg $mode |]
             , alexError ~> [| error "language-lua lexer internal error" |]
             , alexSkip  ~> [| $go $mode $xE |]
             , alexToken ~> [| case runA $zE $inp $xE $yE $mode of
                                 (mode', ts) -> ts ++ $go mode' $xE |]
             ]

     [e| \cfg -> let go mode inp = $(body [|go|] [|mode|] [|inp|] [|cfg|])
                 in go (lexerInitialState cfg) |]

type AlexInput = Input

alexInputPrevChar :: AlexInput -> Char
alexInputPrevChar = inputPrevChar

{-# INLINE makeAlexGetByte #-}
makeAlexGetByte :: (Char -> Word8) -> AlexInput -> Maybe (Word8,AlexInput)
makeAlexGetByte charToByte Input { inputPos = p, inputText = text } =
  do (c,text') <- Text.uncons text
     let p'  = moveSourcePos c p
         x   = charToByte c
         inp = Input { inputPrev     = p
                     , inputPrevChar = c
                     , inputPos      = p'
                     , inputText     = text'
                     }
     x `seq` inp `seq` return (x, inp)


<|MERGE_RESOLUTION|>--- conflicted
+++ resolved
@@ -63,13 +63,12 @@
   , sourceColumn  :: !Int
   } deriving (Show, Eq)
 
-<<<<<<< HEAD
 prettySourcePos :: SourcePos -> String
 prettySourcePos x = show (sourceLine x) ++ ":" ++ show (sourceColumn x)
-=======
+
+
 instance NFData SourcePos where
   rnf (SourcePos x y z) = rnf (x,y,z)
->>>>>>> f377cb10
 
 -- | Update a 'SourcePos' for a particular matched character
 moveSourcePos :: Char -> SourcePos -> SourcePos
@@ -93,14 +92,12 @@
   , sourceTo   :: !SourcePos
   } deriving (Show, Eq)
 
-<<<<<<< HEAD
 prettySourceRange :: SourceRange -> String
 prettySourceRange x = prettySourcePos (sourceFrom x) ++ "--" ++
                       prettySourcePos (sourceTo x)
-=======
+
 instance NFData SourceRange where
   rnf (SourceRange x y) = rnf (x,y)
->>>>>>> f377cb10
 
 class HasRange t where
   range :: t -> SourceRange
